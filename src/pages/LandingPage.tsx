--- conflicted
+++ resolved
@@ -10,37 +10,21 @@
 } from '../utils/analytics'
 import { monitoring } from '../utils/monitoring'
 
-/**
- * @component LandingPage
- * @description The main landing page for the application. It showcases the features,
- * includes a demo carousel, and provides multiple calls-to-action to join the waitlist.
- * @returns {React.ReactElement} The rendered landing page.
- */
 const LandingPage: React.FC = () => {
-  // State to control the visibility of the waitlist modal.
   const [isWaitlistOpen, setIsWaitlistOpen] = useState(false)
 
-  // Effect to track the landing page view and add a monitoring breadcrumb on mount.
   useEffect(() => {
-<<<<<<< HEAD
-=======
     // Track landing page view
     trackFeatureUsage('landing_page', 'view')
->>>>>>> 77374837
     trackUserAction('landing_page_view')
     monitoring.addBreadcrumb('Landing page loaded', 'navigation')
   }, [])
 
-  /**
-   * @function handleWaitlistClick
-   * @description Opens the waitlist modal and tracks the event.
-   */
   const handleWaitlistClick = () => {
     setIsWaitlistOpen(true)
     trackWaitlistEvent('view')
   }
 
-  // An array of features to be displayed in the features section.
   const features = [
     {
       icon: <Zap className='h-6 w-6' />,
@@ -82,7 +66,7 @@
 
   return (
     <div className='flex flex-col'>
-      {/* Hero Section: The main introduction to the product. */}
+      {/* Hero Section */}
       <section className='bg-gradient-to-br from-primary/10 to-accent/10 py-20'>
         <div className='max-w-7xl mx-auto px-4 sm:px-6 lg:px-8 text-center'>
           <h1 className='text-4xl md:text-6xl font-bold text-dark mb-6'>
@@ -95,24 +79,13 @@
             and your ideas.
           </p>
           <div className='flex flex-col sm:flex-row gap-4 justify-center'>
-<<<<<<< HEAD
-            {/* CTA to open the waitlist modal. */}
-            <button
-              onClick={handleWaitlistClick}
-=======
             <Link
               to='/editor'
->>>>>>> 77374837
               className='btn-primary btn-lg animation-glow'
               onClick={() => trackUserAction('start_writing_clicked')}
             >
               Start Writing Now
-<<<<<<< HEAD
-            </button>
-            {/* Button to track interest in the demo. */}
-=======
             </Link>
->>>>>>> 77374837
             <button
               onClick={handleWaitlistClick}
               className='btn-secondary btn-lg'
@@ -123,7 +96,7 @@
         </div>
       </section>
 
-      {/* Demo Section: Showcases the product in action. */}
+      {/* Demo Section */}
       <section className='py-20 bg-gray-50'>
         <div className='max-w-7xl mx-auto px-4 sm:px-6 lg:px-8'>
           <div className='text-center mb-12'>
@@ -138,7 +111,7 @@
         </div>
       </section>
 
-      {/* Features Section: Highlights the key benefits of the product. */}
+      {/* Features Section */}
       <section className='py-20 bg-white'>
         <div className='max-w-7xl mx-auto px-4 sm:px-6 lg:px-8'>
           <div className='text-center mb-16'>
@@ -151,7 +124,6 @@
           </div>
 
           <div className='grid grid-cols-1 md:grid-cols-2 lg:grid-cols-3 gap-8'>
-            {/* Map over the features array to display each feature card. */}
             {features.map((feature, index) => (
               <div
                 key={index}
@@ -168,7 +140,7 @@
         </div>
       </section>
 
-      {/* CTA Section: A final call-to-action to encourage sign-ups. */}
+      {/* CTA Section */}
       <section className='py-20 bg-gray-50'>
         <div className='max-w-4xl mx-auto px-4 sm:px-6 lg:px-8 text-center'>
           <h2 className='text-3xl md:text-4xl font-bold text-dark mb-4'>
@@ -184,7 +156,7 @@
         </div>
       </section>
 
-      {/* Waitlist Modal: Hidden by default, shown when `isWaitlistOpen` is true. */}
+      {/* Waitlist Modal */}
       <WaitlistModal
         isOpen={isWaitlistOpen}
         onClose={() => setIsWaitlistOpen(false)}
