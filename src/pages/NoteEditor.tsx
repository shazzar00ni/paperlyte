--- conflicted
+++ resolved
@@ -121,7 +121,6 @@
     }
   }
 
-<<<<<<< HEAD
   const handleDeleteNote = (note: Note, e: React.MouseEvent) => {
     e.stopPropagation() // Prevent note selection when clicking delete
     setNoteToDelete(note)
@@ -137,17 +136,17 @@
       if (success) {
         const updatedNotes = notes.filter(note => note.id !== noteToDelete.id)
         setNotes(updatedNotes)
-        
+
         // If we deleted the current note, select the first remaining note or clear selection
         if (currentNote?.id === noteToDelete.id) {
           setCurrentNote(updatedNotes.length > 0 ? updatedNotes[0] : null)
         }
-        
+
         trackNoteEvent('delete', { noteId: noteToDelete.id })
         monitoring.addBreadcrumb('Note deleted', 'user_action', {
-          noteId: noteToDelete.id
+          noteId: noteToDelete.id,
         })
-        
+
         // Close modal and reset state
         setIsDeleteModalOpen(false)
         setNoteToDelete(null)
@@ -155,14 +154,14 @@
         monitoring.logError(new Error('Failed to delete note'), {
           feature: 'note_editor',
           action: 'delete_note_failed',
-          additionalData: { noteId: noteToDelete.id }
+          additionalData: { noteId: noteToDelete.id },
         })
       }
     } catch (error) {
       monitoring.logError(error as Error, {
         feature: 'note_editor',
         action: 'delete_note',
-        additionalData: { noteId: noteToDelete.id }
+        additionalData: { noteId: noteToDelete.id },
       })
     } finally {
       setIsDeleting(false)
@@ -174,11 +173,6 @@
     setNoteToDelete(null)
   }
 
-  const filteredNotes = notes.filter(note =>
-    note.title.toLowerCase().includes(searchQuery.toLowerCase()) ||
-    note.content.toLowerCase().includes(searchQuery.toLowerCase()) ||
-    note.tags.some(tag => tag.toLowerCase().includes(searchQuery.toLowerCase()))
-=======
   const filteredNotes = notes.filter(
     note =>
       note.title.toLowerCase().includes(searchQuery.toLowerCase()) ||
@@ -186,7 +180,6 @@
       note.tags.some(tag =>
         tag.toLowerCase().includes(searchQuery.toLowerCase())
       )
->>>>>>> 6a0200b5
   )
 
   return (
@@ -232,68 +225,43 @@
                   noteId: note.id,
                 })
               }}
-<<<<<<< HEAD
               className={`p-4 border-b border-gray-100 cursor-pointer hover:bg-gray-50 transition-colors group ${
-                currentNote?.id === note.id ? 'bg-primary/5 border-l-4 border-l-primary' : ''
+                currentNote?.id === note.id
+                  ? 'bg-primary/5 border-l-4 border-l-primary'
+                  : ''
               }`}
             >
-              <div className="flex items-start justify-between">
-                <div className="flex-1 min-w-0">
-                  <h3 className="font-medium text-dark truncate">{note.title}</h3>
-                  <p className="text-sm text-gray-600 mt-1 line-clamp-2">
+              <div className='flex items-start justify-between'>
+                <div className='flex-1 min-w-0'>
+                  <h3 className='font-medium text-dark truncate'>{note.title}</h3>
+                  <p className='text-sm text-gray-600 mt-1 line-clamp-2'>
                     {note.content || 'No content yet...'}
                   </p>
-                  <div className="flex items-center justify-between mt-2">
-                    <div className="flex flex-wrap gap-1">
+                  <div className='flex items-center justify-between mt-2'>
+                    <div className='flex flex-wrap gap-1'>
                       {note.tags.slice(0, 2).map((tag, index) => (
                         <span
                           key={index}
-                          className="px-2 py-1 bg-gray-100 text-gray-600 text-xs rounded"
+                          className='px-2 py-1 bg-gray-100 text-gray-600 text-xs rounded'
                         >
                           {tag}
                         </span>
                       ))}
                     </div>
-                    <span className="text-xs text-gray-400">
+                    <span className='text-xs text-gray-400'>
                       {new Date(note.updatedAt).toLocaleDateString()}
-=======
-              className={`p-4 border-b border-gray-100 cursor-pointer hover:bg-gray-50 transition-colors ${
-                currentNote?.id === note.id
-                  ? 'bg-primary/5 border-l-4 border-l-primary'
-                  : ''
-              }`}
-            >
-              <h3 className='font-medium text-dark truncate'>{note.title}</h3>
-              <p className='text-sm text-gray-600 mt-1 line-clamp-2'>
-                {note.content || 'No content yet...'}
-              </p>
-              <div className='flex items-center justify-between mt-2'>
-                <div className='flex flex-wrap gap-1'>
-                  {note.tags.slice(0, 2).map((tag, index) => (
-                    <span
-                      key={index}
-                      className='px-2 py-1 bg-gray-100 text-gray-600 text-xs rounded'
-                    >
-                      {tag}
->>>>>>> 6a0200b5
                     </span>
                   </div>
                 </div>
-<<<<<<< HEAD
                 <button
-                  onClick={(e) => handleDeleteNote(note, e)}
+                  onClick={e => handleDeleteNote(note, e)}
                   disabled={isDeleteModalOpen || isDeleting}
-                  className="ml-2 p-1.5 text-gray-400 hover:text-red-600 hover:bg-red-50 focus:text-red-600 focus:bg-red-50 rounded transition-colors opacity-0 group-hover:opacity-100 focus:opacity-100 disabled:opacity-50 disabled:cursor-not-allowed"
-                  title="Delete note"
+                  className='ml-2 p-1.5 text-gray-400 hover:text-red-600 hover:bg-red-50 focus:text-red-600 focus:bg-red-50 rounded transition-colors opacity-0 group-hover:opacity-100 focus:opacity-100 disabled:opacity-50 disabled:cursor-not-allowed'
+                  title='Delete note'
                   aria-label={`Delete note "${note.title}"`}
                 >
-                  <Trash2 className="h-4 w-4" />
+                  <Trash2 className='h-4 w-4' />
                 </button>
-=======
-                <span className='text-xs text-gray-400'>
-                  {new Date(note.updatedAt).toLocaleDateString()}
-                </span>
->>>>>>> 6a0200b5
               </div>
             </div>
           ))}
@@ -355,11 +323,11 @@
       <ConfirmationModal
         isOpen={isDeleteModalOpen}
         onClose={cancelDeleteNote}
-        title="Delete Note"
+        title='Delete Note'
         message={`Are you sure you want to delete "${noteToDelete?.title}"? This action cannot be undone.`}
-        confirmText="Delete"
-        cancelText="Cancel"
-        confirmVariant="danger"
+        confirmText='Delete'
+        cancelText='Cancel'
+        confirmVariant='danger'
         onConfirm={confirmDeleteNote}
         isLoading={isDeleting}
       />
