--- conflicted
+++ resolved
@@ -16,46 +16,28 @@
 import TagModal from '../components/TagModal'
 import type { Note } from '../types'
 
-/**
- * @component NoteEditor
- * @description The main interface for creating, editing, and managing notes.
- * It features a sidebar for note navigation and a rich text editor for content.
- * @returns {React.ReactElement} The rendered note editor component.
- */
 const NoteEditor: React.FC = () => {
-  // State for the list of all notes.
   const [notes, setNotes] = useState<Note[]>([])
-  // State for the currently selected note.
   const [currentNote, setCurrentNote] = useState<Note | null>(null)
-  // State for the search input.
   const [searchQuery, setSearchQuery] = useState('')
-  // State to indicate loading, e.g., during a save operation.
   const [isLoading, setIsLoading] = useState(false)
-  // State to control the delete confirmation modal.
   const [isDeleteModalOpen, setIsDeleteModalOpen] = useState(false)
-  // State to hold the note that is about to be deleted.
   const [noteToDelete, setNoteToDelete] = useState<Note | null>(null)
-  // State to indicate that a delete operation is in progress.
   const [isDeleting, setIsDeleting] = useState(false)
   const [focusMode, setFocusMode] = useState(false)
   const [isTagModalOpen, setIsTagModalOpen] = useState(false)
   const focusModeRef = useRef<HTMLDivElement>(null)
   const searchInputRef = useRef<HTMLInputElement>(null)
 
-  // Effect to load notes when the component mounts.
   useEffect(() => {
+    // Track editor page view
     trackFeatureUsage('note_editor', 'view')
     monitoring.addBreadcrumb('Note editor loaded', 'navigation')
+
+    // Load notes from localStorage
     loadNotes()
   }, [])
 
-<<<<<<< HEAD
-  /**
-   * @function loadNotes
-   * @description Fetches all notes from the data service and populates the state.
-   * It sets the first note as the current note if available.
-   */
-=======
   // Focus Mode event handlers
   useEffect(() => {
     if (!focusMode) return
@@ -84,9 +66,9 @@
     }
   }, [focusMode])
 
->>>>>>> 77374837
   const loadNotes = async () => {
     try {
+      // Use data service for persistence (currently localStorage, will be API in Q4 2025)
       const savedNotes = await dataService.getNotes()
       setNotes(savedNotes)
       if (savedNotes.length > 0) {
@@ -100,16 +82,7 @@
     }
   }
 
-<<<<<<< HEAD
-  /**
-   * @function createNewNote
-   * @description Creates a new, empty note and saves it.
-   * The new note is then set as the current note.
-   */
-  const createNewNote = async () => {
-=======
   const createNewNote = useCallback(async () => {
->>>>>>> 77374837
     const newNote: Note = {
       id: crypto.randomUUID(),
       title: 'Untitled Note',
@@ -119,11 +92,13 @@
       updatedAt: new Date().toISOString(),
     }
 
+    // Save the new note using data service
     const success = await dataService.saveNote(newNote)
     if (success) {
       const updatedNotes = [newNote, ...notes]
       setNotes(updatedNotes)
       setCurrentNote(newNote)
+
       trackNoteEvent('create', { noteId: newNote.id })
     } else {
       monitoring.logError(new Error('Failed to create new note'), {
@@ -133,11 +108,6 @@
     }
   }, [notes])
 
-  /**
-   * @function updateCurrentNote
-   * @description Updates the properties of the current note and saves the changes.
-   * @param {Partial<Note>} updates - An object with the note properties to update.
-   */
   const updateCurrentNote = async (updates: Partial<Note>) => {
     if (!currentNote) return
 
@@ -147,6 +117,7 @@
       updatedAt: new Date().toISOString(),
     }
 
+    // Save individual note using data service
     const success = await dataService.saveNote(updatedNote)
     if (success) {
       const updatedNotes = notes.map(note =>
@@ -154,6 +125,7 @@
       )
       setNotes(updatedNotes)
       setCurrentNote(updatedNote)
+
       trackNoteEvent('edit', {
         noteId: currentNote.id,
         field: Object.keys(updates)[0],
@@ -167,21 +139,14 @@
     }
   }
 
-<<<<<<< HEAD
-  /**
-   * @function saveCurrentNote
-   * @description A placeholder for a manual save action.
-   * Simulates a save delay and logs the event.
-   */
-  const saveCurrentNote = async () => {
-=======
   const saveCurrentNote = useCallback(async () => {
->>>>>>> 77374837
     if (!currentNote) return
 
     setIsLoading(true)
     try {
+      // Simulate save delay
       await new Promise(resolve => setTimeout(resolve, 500))
+
       trackNoteEvent('save', { noteId: currentNote.id })
       monitoring.addBreadcrumb('Note saved', 'user_action', {
         noteId: currentNote.id,
@@ -247,23 +212,12 @@
     }
   }, [currentNote, createNewNote, saveCurrentNote])
 
-  /**
-   * @function handleDeleteNote
-   * @description Initiates the note deletion process by opening a confirmation modal.
-   * @param {Note} note - The note to be deleted.
-   * @param {React.MouseEvent} e - The mouse event, used to stop propagation.
-   */
   const handleDeleteNote = (note: Note, e: React.MouseEvent) => {
-    e.stopPropagation() // Prevents the note from being selected when clicking the delete button.
+    e.stopPropagation() // Prevent note selection when clicking delete
     setNoteToDelete(note)
     setIsDeleteModalOpen(true)
   }
 
-  /**
-   * @function confirmDeleteNote
-   * @description Deletes the selected note after confirmation.
-   * It updates the notes list and selects a new current note.
-   */
   const confirmDeleteNote = async () => {
     if (!noteToDelete) return
 
@@ -274,7 +228,7 @@
         const updatedNotes = notes.filter(note => note.id !== noteToDelete.id)
         setNotes(updatedNotes)
 
-        // If the deleted note was the current one, select the next available note.
+        // If we deleted the current note, select the first remaining note or clear selection
         if (currentNote?.id === noteToDelete.id) {
           setCurrentNote(updatedNotes.length > 0 ? updatedNotes[0] : null)
         }
@@ -284,7 +238,7 @@
           noteId: noteToDelete.id,
         })
 
-        // Reset the delete modal state.
+        // Close modal and reset state
         setIsDeleteModalOpen(false)
         setNoteToDelete(null)
       } else {
@@ -305,18 +259,11 @@
     }
   }
 
-  /**
-   * @function cancelDeleteNote
-   * @description Closes the delete confirmation modal without deleting the note.
-   */
   const cancelDeleteNote = () => {
     setIsDeleteModalOpen(false)
     setNoteToDelete(null)
   }
 
-<<<<<<< HEAD
-  // Filter the notes based on the search query.
-=======
   const handleSaveTags = async (tags: string[]) => {
     if (!currentNote) return
 
@@ -340,7 +287,6 @@
     monitoring.addBreadcrumb('Focus Mode exited', 'user_action')
   }
 
->>>>>>> 77374837
   const filteredNotes = notes.filter(
     note =>
       note.title.toLowerCase().includes(searchQuery.toLowerCase()) ||
@@ -352,9 +298,9 @@
 
   return (
     <div className='h-screen flex bg-background'>
-      {/* Sidebar for note navigation and creation. */}
+      {/* Sidebar */}
       <div className='w-80 bg-white border-r border-gray-200 flex flex-col'>
-        {/* Search Input */}
+        {/* Search */}
         <div className='p-4 border-b border-gray-200'>
           <div className='relative'>
             <Search className='absolute left-3 top-1/2 transform -translate-y-1/2 text-gray-400 h-4 w-4' />
@@ -383,7 +329,7 @@
           </button>
         </div>
 
-        {/* List of Notes */}
+        {/* Notes List */}
         <div className='flex-1 overflow-y-auto'>
           {filteredNotes.map(note => (
             <div
@@ -424,7 +370,6 @@
                     </span>
                   </div>
                 </div>
-                {/* Delete button, shown on hover. */}
                 <button
                   onClick={e => handleDeleteNote(note, e)}
                   disabled={isDeleteModalOpen || isDeleting}
@@ -440,11 +385,11 @@
         </div>
       </div>
 
-      {/* Main editor area. */}
+      {/* Editor */}
       <div className='flex-1 flex flex-col'>
         {currentNote ? (
           <>
-            {/* Header with note title and actions. */}
+            {/* Editor Header */}
             <div className='bg-white border-b border-gray-200 p-4 flex items-center justify-between'>
               <input
                 type='text'
@@ -486,7 +431,7 @@
               </div>
             </div>
 
-            {/* Rich text editor for the note content. */}
+            {/* Editor Content */}
             <div className='flex-1'>
               <RichTextEditor
                 content={currentNote.content}
@@ -498,7 +443,6 @@
             </div>
           </>
         ) : (
-          // Placeholder screen when no note is selected.
           <div className='flex-1 flex items-center justify-center text-gray-500'>
             <div className='text-center'>
               <PlusCircle className='h-12 w-12 mx-auto mb-4 text-gray-300' />
@@ -509,7 +453,7 @@
         )}
       </div>
 
-      {/* Modal for confirming note deletion. */}
+      {/* Delete Confirmation Modal */}
       <ConfirmationModal
         isOpen={isDeleteModalOpen}
         onClose={cancelDeleteNote}
