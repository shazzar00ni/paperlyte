{
  "name": "paperlyte",
  "version": "0.1.0",
  "private": true,
  "description": "Note-taking, Lighter Than Ever - A lightning-fast, beautifully minimal note-taking app",
  "keywords": [
    "notes",
    "productivity",
    "react",
    "typescript",
    "note-taking"
  ],
  "homepage": "https://github.com/shazzar00ni/paperlyte#readme",
  "bugs": {
    "url": "https://github.com/shazzar00ni/paperlyte/issues"
  },
  "repository": {
    "type": "git",
    "url": "git+https://github.com/shazzar00ni/paperlyte.git"
  },
  "license": "MIT",
  "author": "Paperlyte Team <hello@paperlyte.com>",
  "type": "module",
  "scripts": {
    "dev": "vite",
    "build": "tsc && vite build",
    "preview": "vite preview",
    "test": "vitest",
    "test:ci": "vitest run --reporter=verbose || exit 0",
    "test:coverage": "vitest run --coverage",
    "test:ui": "vitest --ui",
    "lint": "eslint . --ext ts,tsx --report-unused-disable-directives --max-warnings 0",
    "lint:fix": "eslint . --ext ts,tsx --fix",
    "format": "prettier --write .",
    "format:check": "prettier --check .",
    "type-check": "tsc --noEmit",
    "security-audit": "npm audit --audit-level moderate",
    "security-fix": "npm audit fix",
<<<<<<< HEAD
    "prepare": "husky install",
    "test": "vitest",
    "test:ui": "vitest --ui",
    "test:run": "vitest run",
    "test:coverage": "vitest run --coverage",
    "test:watch": "vitest --watch",
    "test:e2e": "playwright test",
    "test:e2e:ui": "playwright test --ui",
    "test:e2e:debug": "playwright test --debug",
    "test:all": "npm run test:run && npm run test:e2e"
=======
    "clean": "rm -rf dist node_modules/.vite coverage",
    "analyze": "npm run build && npx vite-bundle-analyzer dist",
    "deps:update": "npx npm-check-updates -u && npm install",
    "deps:check": "npx npm-check-updates",
    "ci": "npm run lint && npm run type-check && npm run test:ci && npm run build",
    "prepare": "husky install"
>>>>>>> ba9f9661
  },
  "dependencies": {
    "@sentry/react": "^10.15.0",
    "@types/dompurify": "^3.0.5",
    "@types/node": "^24.5.2",
    "dompurify": "^3.2.7",
    "lucide-react": "^0.294.0",
    "posthog-js": "^1.268.5",
    "react": "^18.2.0",
    "react-dom": "^18.2.0",
    "react-router-dom": "^7.9.2"
  },
  "devDependencies": {
    "@commitlint/cli": "^18.4.3",
    "@commitlint/config-conventional": "^18.4.3",
    "@playwright/test": "^1.55.1",
    "@tailwindcss/postcss": "^4.1.13",
<<<<<<< HEAD
    "@testing-library/jest-dom": "^6.8.0",
=======
    "@testing-library/jest-dom": "^6.9.0",
>>>>>>> ba9f9661
    "@testing-library/react": "^16.3.0",
    "@testing-library/user-event": "^14.6.1",
    "@types/react": "^18.2.37",
    "@types/react-dom": "^18.2.15",
    "@typescript-eslint/eslint-plugin": "^6.10.0",
    "@typescript-eslint/parser": "^6.10.0",
    "@vitejs/plugin-react": "^4.1.1",
    "@vitest/coverage-v8": "^3.2.4",
    "@vitest/ui": "^3.2.4",
    "autoprefixer": "^10.4.21",
    "eslint": "^8.53.0",
    "eslint-plugin-react": "^7.33.2",
    "eslint-plugin-react-hooks": "^4.6.0",
    "eslint-plugin-react-refresh": "^0.4.4",
    "husky": "^8.0.3",
    "jsdom": "^27.0.0",
    "lint-staged": "^15.1.0",
    "postcss": "^8.5.6",
    "prettier": "^3.1.0",
    "tailwindcss": "^4.1.13",
    "typescript": "^5.2.2",
<<<<<<< HEAD
    "vite": "^5.0.0",
=======
    "vite": "^7.1.7",
>>>>>>> ba9f9661
    "vitest": "^3.2.4"
  },
  "engines": {
    "node": ">=16.0.0",
    "npm": ">=7.0.0"
  },
  "lint-staged": {
    "*.{ts,tsx}": [
      "eslint --fix",
      "prettier --write"
    ],
    "*.{json,md,yml,yaml}": [
      "prettier --write"
    ]
  }
}<|MERGE_RESOLUTION|>--- conflicted
+++ resolved
@@ -36,25 +36,18 @@
     "type-check": "tsc --noEmit",
     "security-audit": "npm audit --audit-level moderate",
     "security-fix": "npm audit fix",
-<<<<<<< HEAD
-    "prepare": "husky install",
-    "test": "vitest",
-    "test:ui": "vitest --ui",
-    "test:run": "vitest run",
-    "test:coverage": "vitest run --coverage",
-    "test:watch": "vitest --watch",
-    "test:e2e": "playwright test",
-    "test:e2e:ui": "playwright test --ui",
-    "test:e2e:debug": "playwright test --debug",
-    "test:all": "npm run test:run && npm run test:e2e"
-=======
     "clean": "rm -rf dist node_modules/.vite coverage",
     "analyze": "npm run build && npx vite-bundle-analyzer dist",
     "deps:update": "npx npm-check-updates -u && npm install",
     "deps:check": "npx npm-check-updates",
     "ci": "npm run lint && npm run type-check && npm run test:ci && npm run build",
+    "test:run": "vitest run",
+    "test:watch": "vitest --watch",
+    "test:e2e": "playwright test",
+    "test:e2e:ui": "playwright test --ui",
+    "test:e2e:debug": "playwright test --debug",
+    "test:all": "npm run test:run && npm run test:e2e",
     "prepare": "husky install"
->>>>>>> ba9f9661
   },
   "dependencies": {
     "@sentry/react": "^10.15.0",
@@ -72,11 +65,7 @@
     "@commitlint/config-conventional": "^18.4.3",
     "@playwright/test": "^1.55.1",
     "@tailwindcss/postcss": "^4.1.13",
-<<<<<<< HEAD
-    "@testing-library/jest-dom": "^6.8.0",
-=======
     "@testing-library/jest-dom": "^6.9.0",
->>>>>>> ba9f9661
     "@testing-library/react": "^16.3.0",
     "@testing-library/user-event": "^14.6.1",
     "@types/react": "^18.2.37",
@@ -98,11 +87,7 @@
     "prettier": "^3.1.0",
     "tailwindcss": "^4.1.13",
     "typescript": "^5.2.2",
-<<<<<<< HEAD
-    "vite": "^5.0.0",
-=======
     "vite": "^7.1.7",
->>>>>>> ba9f9661
     "vitest": "^3.2.4"
   },
   "engines": {
