--- conflicted
+++ resolved
@@ -58,13 +58,8 @@
     "@types/dompurify": "^3.0.5",
     "@types/node": "^24.7.0",
     "dompurify": "^3.2.7",
-<<<<<<< HEAD
-    "lucide-react": "^0.544.0",
-    "posthog-js": "^1.273.1",
-=======
     "lucide-react": "^0.545.0",
     "posthog-js": "^1.268.9",
->>>>>>> 698267cb
     "react": "^18.2.0",
     "react-dom": "^18.2.0",
     "react-router-dom": "^7.9.4"
