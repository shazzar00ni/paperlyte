{
  "name": "paperlyte",
  "version": "0.1.0",
  "private": true,
  "description": "Note-taking, Lighter Than Ever - A lightning-fast, beautifully minimal note-taking app",
  "keywords": [
    "notes",
    "productivity",
    "react",
    "typescript",
    "note-taking"
  ],
  "homepage": "https://github.com/shazzar00ni/paperlyte#readme",
  "bugs": {
    "url": "https://github.com/shazzar00ni/paperlyte/issues"
  },
  "repository": {
    "type": "git",
    "url": "git+https://github.com/shazzar00ni/paperlyte.git"
  },
  "license": "MIT",
  "author": "Paperlyte Team <hello@paperlyte.com>",
  "type": "module",
  "scripts": {
    "dev": "vite",
    "build": "tsc && vite build",
    "preview": "vite preview",
<<<<<<< HEAD
    "test": "vitest",
    "test:ci": "vitest run --reporter=verbose || exit 0"
=======
    "lint": "eslint . --ext ts,tsx --report-unused-disable-directives --max-warnings 0",
    "lint:fix": "eslint . --ext ts,tsx --fix",
    "format": "prettier --write .",
    "format:check": "prettier --check .",
    "type-check": "tsc --noEmit",
    "security-audit": "npm audit --audit-level moderate",
    "security-fix": "npm audit fix",
    "prepare": "husky install"
>>>>>>> 6a0200b5
  },
  "dependencies": {
    "@sentry/react": "^10.15.0",
    "@types/dompurify": "^3.0.5",
    "@types/node": "^24.5.2",
    "dompurify": "^3.2.7",
    "lucide-react": "^0.294.0",
    "posthog-js": "^1.268.5",
    "react": "^18.2.0",
    "react-dom": "^18.2.0",
    "react-router-dom": "^7.9.2"
  },
  "devDependencies": {
    "@commitlint/cli": "^18.4.3",
    "@commitlint/config-conventional": "^18.4.3",
    "@tailwindcss/postcss": "^4.1.13",
    "@types/react": "^18.2.37",
    "@types/react-dom": "^18.2.15",
    "@typescript-eslint/eslint-plugin": "^6.10.0",
    "@typescript-eslint/parser": "^6.10.0",
    "@vitejs/plugin-react": "^4.1.1",
    "autoprefixer": "^10.4.21",
    "eslint": "^8.53.0",
    "eslint-plugin-react": "^7.33.2",
    "eslint-plugin-react-hooks": "^4.6.0",
    "eslint-plugin-react-refresh": "^0.4.4",
    "husky": "^8.0.3",
    "lint-staged": "^15.1.0",
    "postcss": "^8.5.6",
    "prettier": "^3.1.0",
    "tailwindcss": "^4.1.13",
    "typescript": "^5.2.2",
    "vite": "^5.0.0"
  },
  "engines": {
    "node": ">=16.0.0",
    "npm": ">=7.0.0"
  },
  "lint-staged": {
    "*.{ts,tsx}": [
      "eslint --fix",
      "prettier --write"
    ],
    "*.{json,md,yml,yaml}": [
      "prettier --write"
    ]
  }
}<|MERGE_RESOLUTION|>--- conflicted
+++ resolved
@@ -25,10 +25,8 @@
     "dev": "vite",
     "build": "tsc && vite build",
     "preview": "vite preview",
-<<<<<<< HEAD
     "test": "vitest",
-    "test:ci": "vitest run --reporter=verbose || exit 0"
-=======
+    "test:ci": "vitest run --reporter=verbose || exit 0",
     "lint": "eslint . --ext ts,tsx --report-unused-disable-directives --max-warnings 0",
     "lint:fix": "eslint . --ext ts,tsx --fix",
     "format": "prettier --write .",
@@ -37,7 +35,6 @@
     "security-audit": "npm audit --audit-level moderate",
     "security-fix": "npm audit fix",
     "prepare": "husky install"
->>>>>>> 6a0200b5
   },
   "dependencies": {
     "@sentry/react": "^10.15.0",
@@ -54,6 +51,9 @@
     "@commitlint/cli": "^18.4.3",
     "@commitlint/config-conventional": "^18.4.3",
     "@tailwindcss/postcss": "^4.1.13",
+    "@testing-library/jest-dom": "^6.9.0",
+    "@testing-library/react": "^16.3.0",
+    "@testing-library/user-event": "^14.6.1",
     "@types/react": "^18.2.37",
     "@types/react-dom": "^18.2.15",
     "@typescript-eslint/eslint-plugin": "^6.10.0",
@@ -65,12 +65,14 @@
     "eslint-plugin-react-hooks": "^4.6.0",
     "eslint-plugin-react-refresh": "^0.4.4",
     "husky": "^8.0.3",
+    "jsdom": "^27.0.0",
     "lint-staged": "^15.1.0",
     "postcss": "^8.5.6",
     "prettier": "^3.1.0",
     "tailwindcss": "^4.1.13",
     "typescript": "^5.2.2",
-    "vite": "^5.0.0"
+    "vite": "^5.0.0",
+    "vitest": "^3.2.4"
   },
   "engines": {
     "node": ">=16.0.0",
